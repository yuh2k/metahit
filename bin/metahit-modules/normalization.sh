#!/usr/bin/env bash

# Display usage if not enough arguments
if [ "$#" -lt 1 ]; then
    echo "    -p metahit path"
    echo "Usage: $0 <command> [options]"
    echo "Available commands:"
    echo "  raw            Perform raw normalization"
    echo "  normcc         Perform normCC normalization"
    echo "  hiczin         Perform HiCzin normalization"
    echo "  bin3c          Perform bin3C normalization"
    echo "  metator        Perform MetaTOR normalization"
    echo ""
    echo "For help on each command, use:"
    echo "  $0 <command> --help"
    exit 1
fi

while [[ "$#" -gt 0 ]]; do
    case $1 in
        -p) path=$2; shift 2;;
    esac
    shift
done

COMMAND=$1
shift 1

# Path to the normalization.py script
<<<<<<< HEAD
NORMALIZATION_SCRIPT="./bin/metahit-scripts/normalization.py"
=======
NORMALIZATION_SCRIPT="${path}/bin/metahit-scripts/normalization.py"
>>>>>>> d31331eb

# Execute the corresponding Python command
python "$NORMALIZATION_SCRIPT" "$COMMAND" "$@"

if [ $? -ne 0 ]; then
    echo "Error: Normalization step '$COMMAND' failed."
    exit 1
fi

echo "Normalization step '$COMMAND' completed successfully."<|MERGE_RESOLUTION|>--- conflicted
+++ resolved
@@ -1,8 +1,7 @@
 #!/usr/bin/env bash
 
-# Display usage if not enough arguments
 if [ "$#" -lt 1 ]; then
-    echo "    -p metahit path"
+    echo " -p metahit path"
     echo "Usage: $0 <command> [options]"
     echo "Available commands:"
     echo "  raw            Perform raw normalization"
@@ -16,24 +15,32 @@
     exit 1
 fi
 
+COMMAND=$1
+shift
+
+# Parse additional options for this script
 while [[ "$#" -gt 0 ]]; do
     case $1 in
-        -p) path=$2; shift 2;;
+        -p) 
+            path=$2
+            shift 2
+            ;;
+        *)
+            # Stop parsing here and pass the rest to python
+            break
+            ;;
     esac
-    shift
 done
 
-COMMAND=$1
-shift 1
+# Path to the normalization.py script
+NORMALIZATION_SCRIPT="${path}/bin/metahit-scripts/normalization.py"
 
-# Path to the normalization.py script
-<<<<<<< HEAD
-NORMALIZATION_SCRIPT="./bin/metahit-scripts/normalization.py"
-=======
-NORMALIZATION_SCRIPT="${path}/bin/metahit-scripts/normalization.py"
->>>>>>> d31331eb
+if [ ! -f "$NORMALIZATION_SCRIPT" ]; then
+    echo "Error: normalization.py not found at $NORMALIZATION_SCRIPT"
+    exit 1
+fi
 
-# Execute the corresponding Python command
+# Pass all remaining arguments directly to python
 python "$NORMALIZATION_SCRIPT" "$COMMAND" "$@"
 
 if [ $? -ne 0 ]; then
