--- conflicted
+++ resolved
@@ -234,13 +234,6 @@
             print(f"Error during bin3C normalization: {e}")
             return None
 
-<<<<<<< HEAD
-
-    def metator(self, epsilon=1):
-        if 'coverage' not in self.contig_info.columns:
-            raise ValueError("Coverage column is missing in the contig file. Please provide a contig file with coverage data for MetaTOR normalization.")
-
-=======
     def MetaTOR(self, epsilon=1):
         """
         Perform FastNorm normalization.
@@ -252,7 +245,6 @@
         """
         Perform FastNorm normalization.
         """
->>>>>>> 6d34d928
         try:
             covcc = self.contact_matrix.tocsr().diagonal()
             covcc = covcc + epsilon
